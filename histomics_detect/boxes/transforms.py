--- conflicted
+++ resolved
@@ -179,43 +179,6 @@
     return x, y, w, h
 
 
-<<<<<<< HEAD
-def filter_edge_boxes(boxes, width: float, height: float, margin: float = 5.0, return_condition: bool = False):
-    """Filters out boxes that cross the margin of the image boundary
-
-        a box is kept if all the points are within the image boundary inset by the margin parameter.
-
-        Example:
-            given a box with top left and bottom right corners [[2, 2], [9, 9]
-
-            for a image with size 10, 10 this box is not filtered if margin <= 1
-
-        Parameters
-        ----------
-        return_condition: bool
-            returns the filter condition as well as the filtered boxes
-        margin: float
-            offset from the border of the image border where boxes that overlap are removed
-        height: float
-            height of the image
-        width: float
-            width of the image
-        boxes: tensor (float32)
-            N x 4 tensor where each row contains the x,y location of the upper left
-            corner of a ground truth box and its width and height in that order.
-
-        Returns
-        -------
-        filtered_boxes: tensor (float32)
-            N x 4 tensor where each row contains the x,y location of the upper left
-            corner of a ground truth box and its width and height in that order.
-            All boxes that have at least one point in the margin have been removed.
-        condition: tensor (bool) [optional]
-            N  tensor one bool for each box
-            true -> box is kept
-            false -> box is removed
-        """
-=======
 def filter_edge_boxes(boxes, width: float, height: float, margin: float = 5.0):
     """
     Filters out boxes that cross the margin of the image boundary.
@@ -245,8 +208,7 @@
     mask: tensor (bool)
         M length tensor where true indicates box was retained.
     """
-    
->>>>>>> 39a5c6f9
+
     margin = tf.cast(margin, tf.float32)
     width = tf.cast(width, tf.float32)
     height = tf.cast(height, tf.float32)
@@ -262,14 +224,7 @@
     mask = tf.logical_and(min_cond, max_cond)
 
     # stack columns and collect boxes that fulfill the condition
-<<<<<<< HEAD
-    filtered_boxes = tf.gather_nd(tf.stack([x, y, w, h], axis=1), tf.where(condition))
-
-    if return_condition:
-        return filtered_boxes, condition
-    return filtered_boxes
-=======
+
     filtered_boxes = tf.gather_nd(tf.stack([x, y, w, h], axis=1), tf.where(mask))
     
-    return filtered_boxes, mask
->>>>>>> 39a5c6f9
+    return filtered_boxes, mask